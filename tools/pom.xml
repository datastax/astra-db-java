<?xml version="1.0" encoding="UTF-8"?>
<project xmlns="http://maven.apache.org/POM/4.0.0"
         xmlns:xsi="http://www.w3.org/2001/XMLSchema-instance"
         xsi:schemaLocation="http://maven.apache.org/POM/4.0.0 http://maven.apache.org/xsd/maven-4.0.0.xsd">
    
    <modelVersion>4.0.0</modelVersion>
    <artifactId>astra-db-java-tools</artifactId>
    <name>Data API Client Tools</name>

    <parent>
        <groupId>com.datastax.astra</groupId>
        <artifactId>astra-db-java-parent</artifactId>
        <version>1.0.1-SNAPSHOT</version>
    </parent>

    <dependencies>

        <!-- Dependency to Devops API -->
        <dependency>
            <groupId>com.datastax.astra</groupId>
            <artifactId>astra-db-java</artifactId>
<<<<<<< HEAD
            <version>1.0.1-SNAPSHOT</version>
=======
            <version>1.0.0</version>
>>>>>>> c23f7571
        </dependency>


        <dependency>
            <groupId>org.apache.commons</groupId>
            <artifactId>commons-csv</artifactId>
            <version>1.10.0</version>
        </dependency>

        <!-- https://mvnrepository.com/artifact/org.jsoup/jsoup -->
        <dependency>
            <groupId>org.jsoup</groupId>
            <artifactId>jsoup</artifactId>
            <version>1.17.2</version>
        </dependency>
        <dependency>
            <groupId>com.theokanning.openai-gpt3-java</groupId>
            <artifactId>client</artifactId>
            <version>0.18.2</version>
        </dependency>
        <dependency>
            <groupId>com.theokanning.openai-gpt3-java</groupId>
            <artifactId>service</artifactId>
            <version>0.18.2</version>
        </dependency>


        <dependency>
            <groupId>com.opencsv</groupId>
            <artifactId>opencsv</artifactId>
            <version>5.9</version>
        </dependency>
        <dependency>
            <groupId>ch.qos.logback</groupId>
            <artifactId>logback-classic</artifactId>
            <version>1.5.3</version>
        </dependency>

    </dependencies>

    <build>
        <plugins>

            <plugin>
                <groupId>org.apache.maven.plugins</groupId>
                <artifactId>maven-compiler-plugin</artifactId>
                <configuration>
                    <source>11</source>
                    <target>11</target>
                    <showWarnings>false</showWarnings>
                </configuration>
            </plugin>
        </plugins>
    </build>

</project><|MERGE_RESOLUTION|>--- conflicted
+++ resolved
@@ -19,11 +19,7 @@
         <dependency>
             <groupId>com.datastax.astra</groupId>
             <artifactId>astra-db-java</artifactId>
-<<<<<<< HEAD
             <version>1.0.1-SNAPSHOT</version>
-=======
-            <version>1.0.0</version>
->>>>>>> c23f7571
         </dependency>
 
 
